--- conflicted
+++ resolved
@@ -83,13 +83,12 @@
 recommended because having multiple rpath causes them to stomp on each
 other. This warning will become a hard error in some future release.
 
-<<<<<<< HEAD
-
 ## Vulkan dependency module
 
-Vulkan can now be used as native dependency. The dependency module will detect 
-the VULKAN_SDK environment variable or otherwise try to receive the vulkan
-library and header via pkgconfig or from the system.
+Vulkan can now be used as native dependency. The dependency module
+will detect the VULKAN_SDK environment variable or otherwise try to
+receive the vulkan library and header via pkgconfig or from the
+system.
 
 ## Limiting the maximum number of linker processes
 
@@ -120,16 +119,15 @@
 accepts the new `exclude_files` and `exclude_directories` keyword
 arguments that allow specified files or directories to be excluded
 from the installed subdirectory.
-=======
+
 ## Make all Meson functionality invokable via the main executable
 
 Previously Meson had multiple executables such as `mesonintrospect`
-and `mesontest`. Thes are now invokable via the main Meson executable
+and `mesontest`. They are now invokable via the main Meson executable
 like this:
 
     meson configure <arguments> # equivalent to mesonconf <options>
     meson test <arguments> # equivalent to mesontest <arguments>
 
 The old commands are still available but they are deprecated
-and will be removed in some future release.
->>>>>>> e765091c
+and will be removed in some future release.